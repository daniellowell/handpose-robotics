/**
 * uHand UNO — Option A control sketch
 *
 * You send commands over USB serial (9600 baud) from your Mac.
 * Commands move 6 servos: [thumb, index, middle, ring, pinky, swivel]
 *
 * Pin mapping (confirmed from probe):
 *   Thumb  = D7
 *   Index  = D6
 *   Middle = D5
 *   Ring   = D4
 *   Pinky  = D3
 *   Swivel = D2
 *
 * Commands (case-insensitive):
 *   1) Degrees:  "90,100,95,100,90,90"
 *   2) Percent:  "P:0,25,50,75,100,50"
 *      - Each % is mapped into that finger's [angMin..angMax]
 *   3) Single:   "S:i,angle" (e.g., S:0,90) -> move only servo i, no smoothing
 *   4) CAL i min max   -> sets calibration limits for servo i (0=thumb..5=swivel)
 *   5) SAVE            -> saves limits to EEPROM (persistent)
 *   6) GET             -> prints limits to serial monitor
 *   7) NEUTRAL         -> moves all to midpoint of min/max
 *   8) STATUS          -> prints current servo positions as JSON
 *
 * Safety:
 *   - Each servo is clamped to its angMin..angMax
 *   - Exponential smoothing applied for smoother, less jittery motion
 *   - Auto-detach after idle_ms of no commands (quiet, saves power)
 */

#include <Servo.h>
#include <EEPROM.h>

// ================== USER CONFIGURABLE ==================

// Pins for each channel: [thumb,index,middle,ring,pinky,swivel]
static const uint8_t SERVO_PINS[6] = {7, 6, 5, 4, 3, 2};

// Invert any channel if needed (1 = invert motion, 0 = normal)
static const uint8_t invert[6] = {0,1,1,1,1,0};

// Safe angle ranges (per servo) — start conservative
int angMin[6] = {35, 35, 35, 35, 35, 80};
int angMax[6] = {160,160,160,160,160,100};

<<<<<<< HEAD
// Smoothing factor: higher alpha = faster reaction, lower = smoother
// Increased from 0.7 since Python joint-angle detection now provides cleaner data
const float alpha = 0.95f;

// Auto-detach after this many ms without new command
const unsigned long idle_ms = 2000;
=======
// Auto-detach after this many ms without new command
const unsigned long idle_ms = 8000;
>>>>>>> 292b9613

// EEPROM constants
const int EEPROM_MAGIC_ADDR = 0;   // address for "magic" byte
const int EEPROM_DATA_ADDR  = 1;   // where calibration data begins
const uint8_t EEPROM_MAGIC  = 0xA5;// value to check if EEPROM is valid

// =======================================================

// Servo objects (one per channel)
Servo s[6];

// Last smoothed angles
float ema[6] = {90,90,90,90,90,90};

// Track last time we got a command
unsigned long last_cmd_ms = 0;

// Track whether servos are currently attached
bool attached = false;

// ------------- Utility functions -------------

// Clamp, apply invert, and enforce per-channel limits
int applyInvertClamp(int i, int aDeg) {
  aDeg = constrain(aDeg, 0, 180);
  if (invert[i]) aDeg = 180 - aDeg;
  return constrain(aDeg, angMin[i], angMax[i]);
}

// Map percent (0–100) into calibrated degree range
int mapPercentToDeg(int i, int p) {
  p = constrain(p, 0, 100);
  return map(p, 0, 100, angMin[i], angMax[i]);
}

// Attach servos (only once when needed)
void attachIfNeeded() {
  if (!attached) {
    for (int i=0;i<6;i++) { s[i].attach(SERVO_PINS[i]); }
    attached = true;
  }
}

// Detach servos after long idle — quiets buzzing
void detachIfIdle() {
  if (attached && (millis() - last_cmd_ms > idle_ms)) {
    for (int i=0;i<6;i++) s[i].detach();
    attached = false;
  }
}

// Move all servos to midpoint of limits
void goNeutral() {
  attachIfNeeded();
  for (int i=0;i<6;i++) {
    int mid = (angMin[i] + angMax[i]) / 2;
    ema[i] = (float)mid;
    s[i].write(mid);
  }
}

// Save calibration limits to EEPROM (persistent)
void saveLimitsToEEPROM() {
  EEPROM.update(EEPROM_MAGIC_ADDR, EEPROM_MAGIC);
  int addr = EEPROM_DATA_ADDR;
  for (int i=0;i<6;i++) { EEPROM.put(addr, angMin[i]); addr += sizeof(int); }
  for (int i=0;i<6;i++) { EEPROM.put(addr, angMax[i]); addr += sizeof(int); }
  Serial.println("OK SAVED");
}

// Load calibration limits from EEPROM at startup
void loadLimitsFromEEPROM() {
  if (EEPROM.read(EEPROM_MAGIC_ADDR) == EEPROM_MAGIC) {
    int addr = EEPROM_DATA_ADDR;
    for (int i=0;i<6;i++) { EEPROM.get(addr, angMin[i]); addr += sizeof(int); }
    for (int i=0;i<6;i++) { EEPROM.get(addr, angMax[i]); addr += sizeof(int); }
    Serial.println("OK LOADED");
  } else {
    Serial.println("NO EEPROM DATA (using defaults)");
  }
}

// Print calibration ranges
void printLimits() {
  Serial.println("LIMITS thumb,index,middle,ring,pinky,swivel:");
  Serial.print("MIN: ");
  for (int i=0;i<6;i++) { Serial.print(angMin[i]); if (i<5) Serial.print(','); }
  Serial.println();
  Serial.print("MAX: ");
  for (int i=0;i<6;i++) { Serial.print(angMax[i]); if (i<5) Serial.print(','); }
  Serial.println();
}

// Print current servo positions as JSON
void printStatus() {
  Serial.print("{\"servos\":[");
  for (int i=0;i<6;i++) {
    Serial.print((int)(ema[i] + 0.5f));
    if (i<5) Serial.print(',');
  }
  Serial.print("],\"limits\":{\"min\":[");
  for (int i=0;i<6;i++) {
    Serial.print(angMin[i]);
    if (i<5) Serial.print(',');
  }
  Serial.print("],\"max\":[");
  for (int i=0;i<6;i++) {
    Serial.print(angMax[i]);
    if (i<5) Serial.print(',');
  }
  Serial.println("]}}");
}

// Apply raw degree targets to all servos (with smoothing)
void applyAnglesDegrees(const int a[6]) {
  attachIfNeeded();
  for (int i=0;i<6;i++) {
    int tgt = applyInvertClamp(i, a[i]);
    // Exponential Moving Average smoothing
    ema[i] = (float)tgt;
    s[i].write(tgt);
  }
}

// Apply percent commands (map to degrees first)
void applyPercent(const int p[6]) {
  int deg[6];
  for (int i=0;i<6;i++) deg[i] = mapPercentToDeg(i, p[i]);
  applyAnglesDegrees(deg);
}

// Helper: parse up to 6 comma-separated ints from a string
int parseCSV6(const char* str, int out[6]) {
  int n = 0;
  const char* p = str;
  while (*p && n < 6) {
    // skip spaces
    while (*p == ' ' || *p == '\t') p++;
    // parse number
    bool neg = false;
    if (*p == '-') { neg = true; p++; }
    if (*p < '0' || *p > '9') break;
    int v = 0;
    while (*p >= '0' && *p <= '9') { v = v*10 + (*p - '0'); p++; }
    out[n++] = neg ? -v : v;
    // skip to next comma
    while (*p && *p != ',') {
      if (*p == '\n' || *p == '\r') break;
      p++;
    }
    if (*p == ',') p++;
  }
  return n;
}

// ------------- Arduino standard functions -------------

void setup() {
  Serial.begin(9600);
  loadLimitsFromEEPROM();
  goNeutral();
  last_cmd_ms = millis();
  Serial.println("uHand Option A ready.");
}

static char line[64];
static uint8_t line_pos = 0;

void loop() {
  // Read serial line-by-line
  while (Serial.available()) {
    char c = (char)Serial.read();
    if (c == '\r') continue;
    if (c == '\n') {
      // process full line
      line[line_pos] = '\0';  // null terminate
      if (line_pos > 0) {
        last_cmd_ms = millis();
        // Handle different prefixes
        if ((line[0]=='P' || line[0]=='p') && line[1]==':') {
          int pcts[6]={0,0,0,0,0,0};
          int n=parseCSV6(line+2,pcts);
          if(n>=1) applyPercent(pcts);
        } else if ((line[0]=='C' || line[0]=='c') && (line[1]=='A' || line[1]=='a') &&
                   (line[2]=='L' || line[2]=='l') && line[3]==' ') {
          int i,mn,mx;
          if (sscanf(line+4,"%d %d %d",&i,&mn,&mx)==3 && i>=0 && i<6) {
            angMin[i]=constrain(mn,0,180);
            angMax[i]=constrain(mx,0,180);
            if(angMin[i]>angMax[i]){int t=angMin[i];angMin[i]=angMax[i];angMax[i]=t;}
            Serial.print("OK CAL "); Serial.print(i);
            Serial.print(" -> ["); Serial.print(angMin[i]); Serial.print(','); Serial.print(angMax[i]); Serial.println("]");
          } else {
            Serial.println("ERR CAL usage: CAL i min max");
          }
        } else if (strcasecmp(line, "SAVE") == 0) {
          saveLimitsToEEPROM();
        } else if (strcasecmp(line, "GET") == 0) {
          printLimits();
        } else if (strcasecmp(line, "NEUTRAL") == 0) {
          goNeutral();
          Serial.println("OK NEUTRAL");
        } else if (strcasecmp(line, "STATUS") == 0) {
          printStatus();
        } else if ((line[0]=='S' || line[0]=='s') && line[1]==':') {
          // Single servo command: S:index,angle (e.g., S:0,90 moves thumb to 90 degrees)
          int i, ang;
          if (sscanf(line+2, "%d,%d", &i, &ang) == 2 && i >= 0 && i < 6) {
            attachIfNeeded();
            int tgt = applyInvertClamp(i, ang);
            ema[i] = (float)tgt;  // Set directly, no smoothing for calibration precision
            s[i].write(tgt);
          }
        } else {
          // Default: treat as degrees
          int deg[6]={90,90,90,90,90,90};
          int n=parseCSV6(line,deg);
          if(n>=1) applyAnglesDegrees(deg);
        }
      }
      line_pos = 0; // clear buffer
    } else {
      if (line_pos < 63) line[line_pos++] = c;
    }
  }

  // Detach servos if idle
  detachIfIdle();
}<|MERGE_RESOLUTION|>--- conflicted
+++ resolved
@@ -44,17 +44,12 @@
 int angMin[6] = {35, 35, 35, 35, 35, 80};
 int angMax[6] = {160,160,160,160,160,100};
 
-<<<<<<< HEAD
 // Smoothing factor: higher alpha = faster reaction, lower = smoother
 // Increased from 0.7 since Python joint-angle detection now provides cleaner data
 const float alpha = 0.95f;
 
 // Auto-detach after this many ms without new command
 const unsigned long idle_ms = 2000;
-=======
-// Auto-detach after this many ms without new command
-const unsigned long idle_ms = 8000;
->>>>>>> 292b9613
 
 // EEPROM constants
 const int EEPROM_MAGIC_ADDR = 0;   // address for "magic" byte
