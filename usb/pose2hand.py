--- conflicted
+++ resolved
@@ -254,50 +254,6 @@
 
     return out
 
-
-# Per-channel conditioning pipeline (median → EMA → quantize → deadband → slew)
-class ChannelSmoother:
-    def __init__(self, alpha=EMA_ALPHA, channels=6):
-        self.alpha = float(alpha)
-        self.channels = channels
-        self.med_buffers = [collections.deque(maxlen=3) for _ in range(channels)]
-        self.ema = [50.0] * channels
-        self.last_sent = [50.0] * channels
-
-    def reset(self):
-        for buf in self.med_buffers:
-            buf.clear()
-        self.ema = [50.0] * self.channels
-        self.last_sent = [50.0] * self.channels
-
-    def process(self, values):
-        return [self._process_channel(i, v) for i, v in enumerate(values)]
-
-    def current(self):
-        return list(self.last_sent)
-
-    def _process_channel(self, i, val):
-        buf = self.med_buffers[i]
-        buf.append(val)
-        median = sorted(buf)[len(buf) // 2]
-
-        ema_prev = self.ema[i]
-        ema_val = self.alpha * median + (1.0 - self.alpha) * ema_prev
-        self.ema[i] = ema_val
-
-        if QUANTIZE:
-            quantized = round(ema_val / QUANTIZE) * QUANTIZE
-        else:
-            quantized = ema_val
-
-        last = self.last_sent[i]
-        if abs(quantized - last) < DEADBAND:
-            quantized = last
-
-        delta = max(-SLEW_MAX, min(SLEW_MAX, quantized - last))
-        out = max(0.0, min(100.0, last + delta))
-        self.last_sent[i] = out
-        return out
 # ---------------------- Serial ----------------------
 # Send a newline-terminated command to the Arduino and optionally log diagnostics.
 def send_line(ser, text, print_tx=PRINT_TX, log_fn=None, log_event_name="serial_write", log_data=None):
@@ -417,14 +373,10 @@
             print(f"[WARN] --smooth value {args.smooth} clamped to {smooth_alpha} (expected 0.0-1.0 range)")
 
         log_event("live_start", port=args.port, baud=args.baud, cam=args.cam,
-<<<<<<< HEAD
                   send_hz=args.send_hz, smooth=args.smooth, mirror=MIRROR_PREVIEW,
                   finger_open_deg=FINGER_OPEN_DEG, finger_close_deg=FINGER_CLOSE_DEG,
                   thumb_open_deg=THUMB_OPEN_DEG, thumb_close_deg=THUMB_CLOSE_DEG,
                   dip_blend=DIP_BLEND)
-=======
-                  send_hz=args.send_hz, smooth=smooth_alpha, mirror=MIRROR_PREVIEW)
->>>>>>> 292b9613
 
         ser = serial.Serial(args.port, args.baud, timeout=SERIAL_LIVE_TIMEOUT)
         log_event("serial_open", status="ok", port=args.port, baud=args.baud)
@@ -520,7 +472,6 @@
                         smooth = channel_filter.process(pcts)
                         # Percentages must be integers (0-100) for the Arduino firmware.
                         vals = [int(round(v)) for v in smooth]
-<<<<<<< HEAD
                         line = "P:{},{},{},{},{},{}\n".format(*vals)
 
                         # Only build log payload if logging is enabled (avoid dict construction overhead)
@@ -542,24 +493,7 @@
                             log_payload = None
 
                         send_line(ser, line, args.print_tx, log_event, "serial_send", log_payload)
-=======
-                        tx_line = "P:{},{},{},{},{},{}\n".format(*vals)
-                        log_payload = {
-                            "frame": frame_index,
-                            "raw_percentages": [round(float(v), 4) for v in pcts],
-                            "smoothed_percentages": vals,
-                            "elapsed_since_last": now - last_send,
-                            "send_period": send_period,
-                            "hand_present": True,
-                            "fps": fps,
-                            "ts_ms": ts_ms,
-                        }
-                        send_line(ser, tx_line, args.print_tx, log_event, "serial_send", log_payload)
->>>>>>> 292b9613
                         last_send = now
-                        # schedule next tick (catch up if late)
-                        missed = int((now - next_due)//send_period)
-                        next_due += send_period*(1+missed)
 
                 # Periodically query servo status from Arduino (only if logging enabled)
                 if status_logging_enabled and (now - last_status_query) >= status_query_period:
